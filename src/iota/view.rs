--- conflicted
+++ resolved
@@ -1,4 +1,3 @@
-<<<<<<< HEAD
 use rustbox::{Color, RustBox};
 
 use buffer::{Buffer, Direction, Mark};
@@ -6,14 +5,6 @@
 use uibuf::UIBuffer;
 
 use utils;
-=======
-use buffer::{Line, Buffer};
-use cursor::{Cursor, CursorData, Direction};
-use input::Input;
-use log::{LogEntry, Transaction};
-use uibuf::{UIBuffer, CharColor};
-use frontends::Frontend;
->>>>>>> e928fae6
 
 /// A View is an abstract Window (into a Buffer).
 ///
@@ -29,16 +20,11 @@
 }
 
 impl<'v> View<'v> {
-<<<<<<< HEAD
 
     //----- CONSTRUCTORS ---------------------------------------------------------------------------
 
     pub fn new(source: Input, rb: &RustBox) -> View<'v> {
         let mut buffer = match source {
-=======
-    pub fn new(source: Input, width: uint, height: uint) -> View<'v> {
-        let buffer = match source {
->>>>>>> e928fae6
             Input::Filename(path) => {
                 match path {
                     Some(s) => Buffer::new_from_file(Path::new(s)),
@@ -66,26 +52,7 @@
         }
     }
 
-<<<<<<< HEAD
     //----- DRAWING METHODS ------------------------------------------------------------------------
-=======
-    pub fn cursor<'b>(&'b mut self) -> CursorGuard<'b> {
-        let View {ref mut buffer, ref mut cursor_data, .. } = *self;
-        let cursor = Cursor::new(&mut buffer.lines[cursor_data.linenum], cursor_data.offset);
-        CursorGuard {
-            cursor: cursor,
-            data: cursor_data,
-        }
-    }
-
-    /// Clear the buffer
-    ///
-    /// Fills every cell in the UIBuffer with the space (' ') char.
-    pub fn clear(&mut self, frontend: &mut Box<Frontend + 'v>) {
-        self.uibuf.fill(' ');
-        self.uibuf.draw_everything(frontend);
-    }
->>>>>>> e928fae6
 
     pub fn get_height(&self) -> uint {
         // NOTE(greg): when the status bar needs to move up, this value should be changed
@@ -96,7 +63,6 @@
         self.uibuf.get_width()
     }
 
-<<<<<<< HEAD
     /// Clear the buffer
     ///
     /// Fills every cell in the UIBuffer with the space (' ') char.
@@ -104,12 +70,6 @@
         self.uibuf.fill(' ');
         self.uibuf.draw_everything(rb);
     }
-=======
-    pub fn draw(&mut self, frontend: &mut Box<Frontend + 'v>) {
-        let end_line = self.get_height();
-        let num_lines = self.buffer.lines.len();
-        let lines_to_draw = self.buffer.lines.slice(self.top_line_num, num_lines);
->>>>>>> e928fae6
 
     pub fn draw(&mut self, rb: &RustBox) {
         for (index,line) in self.buffer
@@ -119,22 +79,12 @@
             draw_line(&mut self.uibuf, line, index);
             if index == self.get_height() { break; }
         }
-<<<<<<< HEAD
         self.uibuf.draw_everything(rb);
     }
 
     pub fn draw_status(&mut self, rb: &RustBox) {
         let buffer_status = self.buffer.status_text();
         let cursor_status = self.buffer.get_mark_coords(self.cursor);
-=======
-
-        self.uibuf.draw_everything(frontend);
-    }
-
-    pub fn draw_status(&mut self, frontend: &mut Box<Frontend + 'v>) {
-        let buffer_status = self.buffer.get_status_text();
-        let cursor_status = self.cursor().get_status_text();
->>>>>>> e928fae6
         let status_text = format!("{} {}", buffer_status, cursor_status).into_bytes();
         let status_text_len = status_text.len();
         let width = self.get_width();
@@ -152,18 +102,10 @@
         self.uibuf.draw_range(frontend, height, height+1);
     }
 
-<<<<<<< HEAD
     pub fn draw_cursor(&mut self, rb: &RustBox) {
         if let Some((x, y)) = self.buffer.get_mark_coords(self.cursor) {
             utils::draw_cursor(rb, x, y);
         }
-=======
-    pub fn draw_cursor(&mut self, frontend: &mut Box<Frontend + 'v>) {
-        let offset = self.cursor().get_visible_offset() as int;
-        let linenum = self.cursor().get_linenum() as int;
-
-        frontend.draw_cursor(offset, linenum-self.top_line_num as int);
->>>>>>> e928fae6
     }
 
     pub fn resize(&mut self, frontend: &mut Box<Frontend + 'v>) {
